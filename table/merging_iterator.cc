//  Copyright (c) 2011-present, Facebook, Inc.  All rights reserved.
//  This source code is licensed under both the GPLv2 (found in the
//  COPYING file in the root directory) and Apache 2.0 License
//  (found in the LICENSE.Apache file in the root directory).
//
// Copyright (c) 2011 The LevelDB Authors. All rights reserved.
// Use of this source code is governed by a BSD-style license that can be
// found in the LICENSE file. See the AUTHORS file for names of contributors.

#include "table/merging_iterator.h"
#include <string>
#include <vector>
#include "db/dbformat.h"
#include "db/pinned_iterators_manager.h"
#include "monitoring/perf_context_imp.h"
#include "rocksdb/comparator.h"
#include "rocksdb/iterator.h"
#include "rocksdb/options.h"
#include "table/internal_iterator.h"
#include "table/iter_heap.h"
#include "table/iterator_wrapper.h"
#include "util/arena.h"
#include "util/autovector.h"
#include "util/heap.h"
#include "util/stop_watch.h"
#include "util/sync_point.h"

#include <iostream>

namespace rocksdb {
// Without anonymous namespace here, we fail the warning -Wmissing-prototypes
namespace {
typedef BinaryHeap<IteratorWrapper*, MaxIteratorComparator> MergerMaxIterHeap;
typedef BinaryHeap<IteratorWrapper*, MinIteratorComparator> MergerMinIterHeap;
}  // namespace

const size_t kNumIterReserve = 4;

class MergingIterator : public InternalIterator {
 public:
  MergingIterator(const InternalKeyComparator* comparator,
                  InternalIterator** children, int n, bool is_arena_mode,
                  bool prefix_seek_mode)
      : is_arena_mode_(is_arena_mode),
        comparator_(comparator),
        current_(nullptr),
        direction_(kForward),
        minHeap_(comparator_),
        prefix_seek_mode_(prefix_seek_mode),
	upper_key_(nullptr), // huanchen
        pinned_iters_mgr_(nullptr) {
    children_.resize(n);
    for (int i = 0; i < n; i++) {
      children_[i].Set(children[i]);
    }
    for (auto& child : children_) {
      if (child.Valid()) {
        assert(child.status().ok());
        minHeap_.push(&child);
      } else {
        considerStatus(child.status());
      }
    }
    current_ = CurrentForward();
  }

  void considerStatus(Status s) {
    if (!s.ok() && status_.ok()) {
      status_ = s;
    }
  }

  virtual void AddIterator(InternalIterator* iter) {
    assert(direction_ == kForward);
    children_.emplace_back(iter);
    if (pinned_iters_mgr_) {
      iter->SetPinnedItersMgr(pinned_iters_mgr_);
    }
    auto new_wrapper = children_.back();
    if (new_wrapper.Valid()) {
      assert(new_wrapper.status().ok());
      minHeap_.push(&new_wrapper);
      current_ = CurrentForward();
    } else {
      considerStatus(new_wrapper.status());
    }
  }

  virtual ~MergingIterator() {
    for (auto& child : children_) {
      child.DeleteIter(is_arena_mode_);
    }
  }

  virtual bool Valid() const override {
    return current_ != nullptr && status_.ok();
  }

  virtual Status status() const override { return status_; }

  virtual void SeekToFirst() override {
<<<<<<< HEAD
      // huanchen
      target_ = std::string("\0\0\0\0\0\0\0\0", 8);
      Slice target = Slice(target_);
      Seek(target);
=======
    ClearHeaps();
    status_ = Status::OK();
    for (auto& child : children_) {
      child.SeekToFirst();
      if (child.Valid()) {
        assert(child.status().ok());
        minHeap_.push(&child);
      } else {
        considerStatus(child.status());
      }
    }
    direction_ = kForward;
    current_ = CurrentForward();
>>>>>>> 4ea56b1b
  }

  virtual void SeekToLast() override {
      // TODO: rewrite
    ClearHeaps();
    InitMaxHeap();
    status_ = Status::OK();
    for (auto& child : children_) {
      child.SeekToLast();
      if (child.Valid()) {
        assert(child.status().ok());
        maxHeap_->push(&child);
      } else {
        considerStatus(child.status());
      }
    }
    direction_ = kReverse;
    current_ = CurrentReverse();
  }

    // huanchen
    void SetUpperKey(const Slice* upper_key) override {
	upper_key_ = upper_key;
    }

  virtual void Seek(const Slice& target) override {
<<<<<<< HEAD
      // huanchen
      ClearHeaps();
      children_key_.clear();
      children_is_real_key_.clear();
      all_in_heap_ = false;

      target_ = std::string(target.data(), target.size());

      FillinFilterKeysForward(target, true);
      std::vector<int> min_indexes;
      GetFilterMinKeyIndexes(target, min_indexes);
      FillinRealKeysForward(target, min_indexes);

      direction_ = kForward;
      {
	  PERF_TIMER_GUARD(seek_min_heap_time);
	  current_ = CurrentForward();
=======
    ClearHeaps();
    status_ = Status::OK();
    for (auto& child : children_) {
      {
        PERF_TIMER_GUARD(seek_child_seek_time);
        child.Seek(target);
      }
      PERF_COUNTER_ADD(seek_child_seek_count, 1);

      if (child.Valid()) {
        assert(child.status().ok());
        PERF_TIMER_GUARD(seek_min_heap_time);
        minHeap_.push(&child);
      } else {
        considerStatus(child.status());
>>>>>>> 4ea56b1b
      }
  }

  virtual void SeekForPrev(const Slice& target) override {
<<<<<<< HEAD
      // huanchen
      ClearHeaps();
      InitMaxHeap();
      children_key_.clear();
      children_is_real_key_.clear();
      all_in_heap_ = false;
=======
    ClearHeaps();
    InitMaxHeap();
    status_ = Status::OK();
>>>>>>> 4ea56b1b

      target_ = std::string(target.data(), target.size());

<<<<<<< HEAD
      FillinFilterKeysBackward(target, true);
      std::vector<int> max_indexes;
      GetFilterMaxKeyIndexes(target, max_indexes);
      FillinRealKeysBackward(target, max_indexes);

      direction_ = kReverse;
      {
	  PERF_TIMER_GUARD(seek_max_heap_time);
	  current_ = CurrentReverse();
=======
      if (child.Valid()) {
        assert(child.status().ok());
        PERF_TIMER_GUARD(seek_max_heap_time);
        maxHeap_->push(&child);
      } else {
        considerStatus(child.status());
>>>>>>> 4ea56b1b
      }
  }

  // huanchen
  virtual void Next() override {
      assert(Valid());
      
      if (direction_ != kForward) {
	  SwitchToForward();
	  assert(current_ == CurrentForward());
      }
      assert(current_ == CurrentForward());

<<<<<<< HEAD
      current_->Next();
      if (!current_->Valid()) {
	  minHeap_.pop();
	  current_ = CurrentForward();
      }
      
      if (current_ != nullptr && current_->Valid()) {
	  minHeap_.replace_top(current_);
	  FillinRealKeyMin(current_->key());
	  current_ = CurrentForward();
      }
  }

  virtual void Prev() override {
      assert(Valid());

      if (direction_ != kReverse) {
	  ClearHeaps();
	  InitMaxHeap();
	  for (auto& child : children_) {
	      if (&child != current_) {
		  if (!prefix_seek_mode_) {
		      child.Seek(key());
		      if (child.Valid()) {
			  // Child is at first entry >= key().  Step back one to be < key()
			  TEST_SYNC_POINT_CALLBACK("MergeIterator::Prev:BeforePrev",
						   &child);
			  child.Prev();
		      } else {
			  // Child has no entries >= key().  Position at last entry.
			  TEST_SYNC_POINT("MergeIterator::Prev:BeforeSeekToLast");
			  child.SeekToLast();
		      }
		  } else {
		      child.SeekForPrev(key());
		      if (child.Valid() && comparator_->Equal(key(), child.key())) {
			  child.Prev();
		      }
		  }
	      }
	      if (child.Valid()) {
		  maxHeap_->push(&child);
	      }
	  }
	  direction_ = kReverse;
	  if (!prefix_seek_mode_) {
	      current_ = CurrentReverse();
	  }
	  assert(current_ == CurrentReverse());
=======
    // For the heap modifications below to be correct, current_ must be the
    // current top of the heap.
    assert(current_ == CurrentForward());

    // as the current points to the current record. move the iterator forward.
    current_->Next();
    if (current_->Valid()) {
      // current is still valid after the Next() call above.  Call
      // replace_top() to restore the heap property.  When the same child
      // iterator yields a sequence of keys, this is cheap.
      assert(current_->status().ok());
      minHeap_.replace_top(current_);
    } else {
      // current stopped being valid, remove it from the heap.
      considerStatus(current_->status());
      minHeap_.pop();
    }
    current_ = CurrentForward();
  }

  virtual void Prev() override {
    assert(Valid());
    // Ensure that all children are positioned before key().
    // If we are moving in the reverse direction, it is already
    // true for all of the non-current children since current_ is
    // the largest child and key() == current_->key().
    if (direction_ != kReverse) {
      // Otherwise, retreat the non-current children.  We retreat current_
      // just after the if-block.
      ClearHeaps();
      InitMaxHeap();
      Slice target = key();
      for (auto& child : children_) {
        if (&child != current_) {
          child.SeekForPrev(target);
          TEST_SYNC_POINT_CALLBACK("MergeIterator::Prev:BeforePrev", &child);
          considerStatus(child.status());
          if (child.Valid() && comparator_->Equal(target, child.key())) {
            child.Prev();
            considerStatus(child.status());
          }
        }
        if (child.Valid()) {
          assert(child.status().ok());
          maxHeap_->push(&child);
        }
>>>>>>> 4ea56b1b
      }
      
      assert(current_ == CurrentReverse());

<<<<<<< HEAD
      current_->Prev();
      if (!current_->Valid()) {
	  maxHeap_->pop();
	  current_ = CurrentReverse();
      }
      
      if (current_ != nullptr && current_->Valid()) {
	  maxHeap_->replace_top(current_);
	  FillinRealKeyMax(current_->key());
	  current_ = CurrentReverse();
      }
=======
    // For the heap modifications below to be correct, current_ must be the
    // current top of the heap.
    assert(current_ == CurrentReverse());

    current_->Prev();
    if (current_->Valid()) {
      // current is still valid after the Prev() call above.  Call
      // replace_top() to restore the heap property.  When the same child
      // iterator yields a sequence of keys, this is cheap.
      assert(current_->status().ok());
      maxHeap_->replace_top(current_);
    } else {
      // current stopped being valid, remove it from the heap.
      considerStatus(current_->status());
      maxHeap_->pop();
    }
    current_ = CurrentReverse();
>>>>>>> 4ea56b1b
  }

  virtual Slice key() const override {
    assert(Valid());
    return current_->key();
  }

  virtual Slice value() const override {
    assert(Valid());
    return current_->value();
  }

  virtual void SetPinnedItersMgr(
      PinnedIteratorsManager* pinned_iters_mgr) override {
    pinned_iters_mgr_ = pinned_iters_mgr;
    for (auto& child : children_) {
      child.SetPinnedItersMgr(pinned_iters_mgr);
    }
  }

  virtual bool IsKeyPinned() const override {
    assert(Valid());
    return pinned_iters_mgr_ && pinned_iters_mgr_->PinningEnabled() &&
           current_->IsKeyPinned();
  }

  virtual bool IsValuePinned() const override {
    assert(Valid());
    return pinned_iters_mgr_ && pinned_iters_mgr_->PinningEnabled() &&
           current_->IsValuePinned();
  }

 private:
  // Clears heaps for both directions, used when changing direction or seeking
  void ClearHeaps();
  // Ensures that maxHeap_ is initialized when starting to go in the reverse
  // direction
  void InitMaxHeap();

  bool is_arena_mode_;
  const InternalKeyComparator* comparator_;
  autovector<IteratorWrapper, kNumIterReserve> children_;

  // Cached pointer to child iterator with the current key, or nullptr if no
  // child iterators are valid.  This is the top of minHeap_ or maxHeap_
  // depending on the direction.
  IteratorWrapper* current_;
  // If any of the children have non-ok status, this is one of them.
  Status status_;
  // Which direction is the iterator moving?
  enum Direction {
    kForward,
    kReverse
  };
  Direction direction_;
  MergerMinIterHeap minHeap_;
  bool prefix_seek_mode_;

    // huanchen
    std::string target_;
    const Slice* upper_key_;
    std::vector<std::string> children_key_;
    std::vector<bool> children_is_real_key_;
    std::vector<int> suffix_bitlen_;
    bool all_in_heap_;

  // Max heap is used for reverse iteration, which is way less common than
  // forward.  Lazily initialize it to save memory.
  std::unique_ptr<MergerMaxIterHeap> maxHeap_;
  PinnedIteratorsManager* pinned_iters_mgr_;

    // huanchen
    // helper
    bool isPrefix(const std::string& a, const unsigned a_bitlen,
		  const std::string& b, const unsigned b_bitlen) {
	std::string s, l; // shorter, longer string
	unsigned s_bitlen;
	if ((a.length() < b.length())
	    || ((a.length() == b.length()) && (a_bitlen <= b_bitlen))) {
	    s = a; l = b;
	    s_bitlen = a_bitlen;
	} else {
	    s = b; l = a;
	    s_bitlen = b_bitlen;
	}
	if (s_bitlen == 8)
	    return (memcmp(s.data(), l.data(), s.length()) == 0);
	std::string s_prefix = s.substr(0, s.length() - 1);
	if (memcmp(s_prefix.data(), l.data(), s_prefix.length()) != 0)
	    return false;
	uint8_t mask = 0xFF << (8 - s_bitlen);
	uint8_t s_suf = (uint8_t)s[s.length() - 1] & mask;
	uint8_t l_suf = (uint8_t)l[s.length() - 1] & mask;
	return (s_suf == l_suf);
    }

    // huanchen
    // helper
    int compareKeys(const std::string& a, const unsigned a_bitlen,
		    const std::string& b, const unsigned b_bitlen) {
	std::string s, l; // shorter, longer string
	unsigned s_bitlen;
	bool order_reversed = false;
	if ((a.length() < b.length())
	    || ((a.length() == b.length()) && (a_bitlen <= b_bitlen))) {
	    s = a; l = b;
	    s_bitlen = a_bitlen;
	} else {
	    s = b; l = a;
	    s_bitlen = b_bitlen;
	    order_reversed = true;
	}
	if (s_bitlen == 8) {
	    int compare = memcmp(s.data(), l.data(), s.length());
	    if (order_reversed) return (0 - compare);
	    return compare;
	}
	std::string s_prefix = s.substr(0, s.length() - 1);
	int compare = memcmp(s_prefix.data(), l.data(), s_prefix.length());
	if (compare != 0) {
	    if (order_reversed) return (0 - compare);
	    return compare;
	}
	uint8_t mask = 0xFF << (8 - s_bitlen);
	uint8_t s_suf = (uint8_t)s[s.length() - 1] & mask;
	uint8_t l_suf = (uint8_t)l[s.length() - 1] & mask;
	if (s_suf < l_suf) {
	    if (order_reversed) return 1;
	    return -1;
	} else if (s_suf == l_suf) {
	    return 0;
	} else {
	    if (order_reversed) return -1;
	    return 1;
	}
    }

    // huanchen
    inline void FillinFilterKeysForward(const Slice& target, const bool inclusive) {
	for (int idx = 0; idx < (int)children_.size(); idx++) {
	    auto& child = children_[idx];
	    unsigned bitlen = 0;
	    std::string filter_key
		= child.FilterSeek(target, &bitlen, inclusive).ToString();
	    if (bitlen == 0)
		bitlen = 8;
	    children_key_.push_back(filter_key);
	    children_is_real_key_.push_back(false);
	    suffix_bitlen_.push_back(bitlen);
	}
    }

    // huanchen
    inline void FillinFilterKeysBackward(const Slice& target, const bool inclusive) {
	for (int idx = 0; idx < (int)children_.size(); idx++) {
	    auto& child = children_[idx];
	    unsigned bitlen = 0;
	    std::string filter_key
		= child.FilterSeekForPrev(target, &bitlen, inclusive).ToString();
	    if (bitlen == 0)
		bitlen = 8;
	    children_key_.push_back(filter_key);
	    children_is_real_key_.push_back(false);
	    suffix_bitlen_.push_back(bitlen);
	}
    }

    // huanchen
    inline void GetFilterMinKeyIndexes(const Slice& target, std::vector<int>& min_indexes) {
	std::string target_str = std::string(target.data(), target.size());
	std::string filter_key_min;
	unsigned suffix_bitlen_min = 8;
	std::vector<int> no_filter_indexes, target_prefix_indexes;
	for (int idx = 0; idx < (int)children_key_.size(); idx++) {
	    if (children_key_[idx].size() == 0) {
		no_filter_indexes.push_back(idx);
		continue;
	    }
	    if (upper_key_ != nullptr) {
		std::string upper_key
		    = std::string(upper_key_->data(), upper_key_->size());
		if (compareKeys(children_key_[idx], suffix_bitlen_[idx], upper_key, 8) > 0)
		    continue;
	    }
	    if (isPrefix(children_key_[idx], suffix_bitlen_[idx], target_str, 8)) {
		target_prefix_indexes.push_back(idx);
	    } else if (filter_key_min.size() == 0) {
		filter_key_min = children_key_[idx];
		suffix_bitlen_min = suffix_bitlen_[idx];
		min_indexes.push_back(idx);
	    } else if (isPrefix(children_key_[idx], suffix_bitlen_[idx], filter_key_min, suffix_bitlen_min)) {
		min_indexes.push_back(idx);
	    } else if (compareKeys(children_key_[idx], suffix_bitlen_[idx], filter_key_min, suffix_bitlen_min) < 0) {
		filter_key_min = children_key_[idx];
		suffix_bitlen_min = suffix_bitlen_[idx];
		min_indexes.clear();
		min_indexes.push_back(idx);
	    }
	}
	for (int i = 0; i < (int)no_filter_indexes.size(); i++)
	    min_indexes.push_back(no_filter_indexes[i]);
	for (int i = 0; i < (int)target_prefix_indexes.size(); i++)
	    min_indexes.push_back(target_prefix_indexes[i]);
    }

    // huanchen
    inline void GetFilterMaxKeyIndexes(const Slice& target, std::vector<int>& max_indexes) {
	std::string target_str = std::string(target.data(), target.size());
	std::string filter_key_max;
	unsigned suffix_bitlen_max = 8;
	std::vector<int> no_filter_indexes, target_prefix_indexes;
	for (int idx = 0; idx < (int)children_key_.size(); idx++) {
	    if (children_key_[idx].size() == 0) {
		no_filter_indexes.push_back(idx);
		continue;
	    }

	    if (isPrefix(children_key_[idx], suffix_bitlen_[idx], target_str, 8)) {
		target_prefix_indexes.push_back(idx);
	    } else if (filter_key_max.size() == 0) {
		filter_key_max = children_key_[idx];
		suffix_bitlen_max = suffix_bitlen_[idx];
		max_indexes.push_back(idx);
	    } else if (isPrefix(children_key_[idx], suffix_bitlen_[idx], filter_key_max, suffix_bitlen_max)) {
		max_indexes.push_back(idx);
	    } else if (compareKeys(children_key_[idx], suffix_bitlen_[idx], filter_key_max, suffix_bitlen_max) > 0) {
		filter_key_max = children_key_[idx];
		suffix_bitlen_max = suffix_bitlen_[idx];
		max_indexes.clear();
		max_indexes.push_back(idx);
	    }
	}
	for (int i = 0; i < (int)no_filter_indexes.size(); i++)
	    max_indexes.push_back(no_filter_indexes[i]);
	for (int i = 0; i < (int)target_prefix_indexes.size(); i++)
	    max_indexes.push_back(target_prefix_indexes[i]);
    }

    // huanchen
    inline void FillinSingleRealKeyForward(const Slice& target, int idx) {
	auto& child = children_[idx];
	{
	    PERF_TIMER_GUARD(seek_child_seek_time);
	    child.Seek(target);
	}
	PERF_COUNTER_ADD(seek_child_seek_count, 1);
	if (child.Valid())
	    minHeap_.push(&child);
	children_is_real_key_[idx] = true;
    }

    // huanchen
    inline void FillinRealKeysForward(const Slice& target, std::vector<int>& indexes) {
	for (int i = 0; i < (int)indexes.size(); i++) {
	    int idx = indexes[i];
	    FillinSingleRealKeyForward(target, idx);
	}
    }

    // huanchen
    inline void FillinSingleRealKeyBackward(const Slice& target, int idx) {	
	auto& child = children_[idx];
	{
	    PERF_TIMER_GUARD(seek_child_seek_time);
	    child.SeekForPrev(target);
	}
	PERF_COUNTER_ADD(seek_child_seek_count, 1);
	if (child.Valid())
	    maxHeap_->push(&child);
	children_is_real_key_[idx] = true;
    }

    // huanchen
    inline void FillinRealKeysBackward(const Slice& target, std::vector<int>& indexes) {
	for (int i = 0; i < (int)indexes.size(); i++) {
	    int idx = indexes[i];
	    FillinSingleRealKeyBackward(target, idx);
	}
    }

    // huanchen
    inline void FillinRealKeyMin(const Slice& target) {
	if (all_in_heap_) return;
	std::string target_str = std::string(target.data(), target.size());
	int count = 0;
	for (int i = 0; i < (int)children_is_real_key_.size(); i++) {
	    if (children_is_real_key_[i]) {
		count++;
		continue;
	    }
	    if (isPrefix(children_key_[i], suffix_bitlen_[i], target_str, 8)
		|| (compareKeys(children_key_[i], suffix_bitlen_[i], target_str, 8) < 0)) {
		Slice seek_target = Slice(target_);
		FillinSingleRealKeyForward(seek_target, i);
	    }
	}
	if (count == (int)children_is_real_key_.size())
	    all_in_heap_ = true;
    }

    // huanchen
    inline void FillinRealKeyMax(const Slice& target) {
	if (all_in_heap_) return;
	std::string target_str = std::string(target.data(), target.size());
	int count = 0;
	for (int i = 0; i < (int)children_is_real_key_.size(); i++) {
	    if (children_is_real_key_[i]) {
		count++;
		continue;
	    }
	    if (isPrefix(children_key_[i], suffix_bitlen_[i], target_str, 8)
		|| (compareKeys(children_key_[i], suffix_bitlen_[i], target_str, 8) > 0)) {
		Slice seek_target = Slice(target_);
		FillinSingleRealKeyBackward(seek_target, i);
	    }
	}
	if (count == (int)children_is_real_key_.size())
	    all_in_heap_ = true;
    }

  void SwitchToForward();

  IteratorWrapper* CurrentForward() const {
    assert(direction_ == kForward);
    return !minHeap_.empty() ? minHeap_.top() : nullptr;
  }

  IteratorWrapper* CurrentReverse() const {
    assert(direction_ == kReverse);
    assert(maxHeap_);
    return !maxHeap_->empty() ? maxHeap_->top() : nullptr;
  }
};

void MergingIterator::SwitchToForward() {
  // Otherwise, advance the non-current children.  We advance current_
  // just after the if-block.
  ClearHeaps();
  Slice target = key();
  for (auto& child : children_) {
    if (&child != current_) {
      child.Seek(target);
      considerStatus(child.status());
      if (child.Valid() && comparator_->Equal(target, child.key())) {
        child.Next();
        considerStatus(child.status());
      }
    }
    if (child.Valid()) {
      minHeap_.push(&child);
    }
  }
  direction_ = kForward;
}

void MergingIterator::ClearHeaps() {
  minHeap_.clear();
  if (maxHeap_) {
    maxHeap_->clear();
  }
}

void MergingIterator::InitMaxHeap() {
  if (!maxHeap_) {
    maxHeap_.reset(new MergerMaxIterHeap(comparator_));
  }
}

InternalIterator* NewMergingIterator(const InternalKeyComparator* cmp,
                                     InternalIterator** list, int n,
                                     Arena* arena, bool prefix_seek_mode) {
  assert(n >= 0);
  if (n == 0) {
    return NewEmptyInternalIterator<Slice>(arena);
  } else if (n == 1) {
    return list[0];
  } else {
    if (arena == nullptr) {
      return new MergingIterator(cmp, list, n, false, prefix_seek_mode);
    } else {
      auto mem = arena->AllocateAligned(sizeof(MergingIterator));
      return new (mem) MergingIterator(cmp, list, n, true, prefix_seek_mode);
    }
  }
}

MergeIteratorBuilder::MergeIteratorBuilder(
    const InternalKeyComparator* comparator, Arena* a, bool prefix_seek_mode)
    : first_iter(nullptr), use_merging_iter(false), arena(a) {
  auto mem = arena->AllocateAligned(sizeof(MergingIterator));
  merge_iter =
      new (mem) MergingIterator(comparator, nullptr, 0, true, prefix_seek_mode);
}

MergeIteratorBuilder::~MergeIteratorBuilder() {
  if (first_iter != nullptr) {
    first_iter->~InternalIterator();
  }
  if (merge_iter != nullptr) {
    merge_iter->~MergingIterator();
  }
}

void MergeIteratorBuilder::AddIterator(InternalIterator* iter) {
  if (!use_merging_iter && first_iter != nullptr) {
    merge_iter->AddIterator(first_iter);
    use_merging_iter = true;
    first_iter = nullptr;
  }
  if (use_merging_iter) {
    merge_iter->AddIterator(iter);
  } else {
    first_iter = iter;
  }
}

InternalIterator* MergeIteratorBuilder::Finish() {
  InternalIterator* ret = nullptr;
  if (!use_merging_iter) {
    ret = first_iter;
    first_iter = nullptr;
  } else {
    ret = merge_iter;
    merge_iter = nullptr;
  }
  return ret;
}

}  // namespace rocksdb<|MERGE_RESOLUTION|>--- conflicted
+++ resolved
@@ -99,12 +99,11 @@
   virtual Status status() const override { return status_; }
 
   virtual void SeekToFirst() override {
-<<<<<<< HEAD
       // huanchen
       target_ = std::string("\0\0\0\0\0\0\0\0", 8);
       Slice target = Slice(target_);
       Seek(target);
-=======
+      /*
     ClearHeaps();
     status_ = Status::OK();
     for (auto& child : children_) {
@@ -118,7 +117,7 @@
     }
     direction_ = kForward;
     current_ = CurrentForward();
->>>>>>> 4ea56b1b
+      */
   }
 
   virtual void SeekToLast() override {
@@ -145,7 +144,6 @@
     }
 
   virtual void Seek(const Slice& target) override {
-<<<<<<< HEAD
       // huanchen
       ClearHeaps();
       children_key_.clear();
@@ -163,43 +161,19 @@
       {
 	  PERF_TIMER_GUARD(seek_min_heap_time);
 	  current_ = CurrentForward();
-=======
-    ClearHeaps();
-    status_ = Status::OK();
-    for (auto& child : children_) {
-      {
-        PERF_TIMER_GUARD(seek_child_seek_time);
-        child.Seek(target);
-      }
-      PERF_COUNTER_ADD(seek_child_seek_count, 1);
-
-      if (child.Valid()) {
-        assert(child.status().ok());
-        PERF_TIMER_GUARD(seek_min_heap_time);
-        minHeap_.push(&child);
-      } else {
-        considerStatus(child.status());
->>>>>>> 4ea56b1b
       }
   }
 
   virtual void SeekForPrev(const Slice& target) override {
-<<<<<<< HEAD
       // huanchen
       ClearHeaps();
       InitMaxHeap();
       children_key_.clear();
       children_is_real_key_.clear();
       all_in_heap_ = false;
-=======
-    ClearHeaps();
-    InitMaxHeap();
-    status_ = Status::OK();
->>>>>>> 4ea56b1b
 
       target_ = std::string(target.data(), target.size());
 
-<<<<<<< HEAD
       FillinFilterKeysBackward(target, true);
       std::vector<int> max_indexes;
       GetFilterMaxKeyIndexes(target, max_indexes);
@@ -209,14 +183,6 @@
       {
 	  PERF_TIMER_GUARD(seek_max_heap_time);
 	  current_ = CurrentReverse();
-=======
-      if (child.Valid()) {
-        assert(child.status().ok());
-        PERF_TIMER_GUARD(seek_max_heap_time);
-        maxHeap_->push(&child);
-      } else {
-        considerStatus(child.status());
->>>>>>> 4ea56b1b
       }
   }
 
@@ -230,7 +196,6 @@
       }
       assert(current_ == CurrentForward());
 
-<<<<<<< HEAD
       current_->Next();
       if (!current_->Valid()) {
 	  minHeap_.pop();
@@ -280,59 +245,10 @@
 	      current_ = CurrentReverse();
 	  }
 	  assert(current_ == CurrentReverse());
-=======
-    // For the heap modifications below to be correct, current_ must be the
-    // current top of the heap.
-    assert(current_ == CurrentForward());
-
-    // as the current points to the current record. move the iterator forward.
-    current_->Next();
-    if (current_->Valid()) {
-      // current is still valid after the Next() call above.  Call
-      // replace_top() to restore the heap property.  When the same child
-      // iterator yields a sequence of keys, this is cheap.
-      assert(current_->status().ok());
-      minHeap_.replace_top(current_);
-    } else {
-      // current stopped being valid, remove it from the heap.
-      considerStatus(current_->status());
-      minHeap_.pop();
-    }
-    current_ = CurrentForward();
-  }
-
-  virtual void Prev() override {
-    assert(Valid());
-    // Ensure that all children are positioned before key().
-    // If we are moving in the reverse direction, it is already
-    // true for all of the non-current children since current_ is
-    // the largest child and key() == current_->key().
-    if (direction_ != kReverse) {
-      // Otherwise, retreat the non-current children.  We retreat current_
-      // just after the if-block.
-      ClearHeaps();
-      InitMaxHeap();
-      Slice target = key();
-      for (auto& child : children_) {
-        if (&child != current_) {
-          child.SeekForPrev(target);
-          TEST_SYNC_POINT_CALLBACK("MergeIterator::Prev:BeforePrev", &child);
-          considerStatus(child.status());
-          if (child.Valid() && comparator_->Equal(target, child.key())) {
-            child.Prev();
-            considerStatus(child.status());
-          }
-        }
-        if (child.Valid()) {
-          assert(child.status().ok());
-          maxHeap_->push(&child);
-        }
->>>>>>> 4ea56b1b
       }
       
       assert(current_ == CurrentReverse());
 
-<<<<<<< HEAD
       current_->Prev();
       if (!current_->Valid()) {
 	  maxHeap_->pop();
@@ -344,25 +260,6 @@
 	  FillinRealKeyMax(current_->key());
 	  current_ = CurrentReverse();
       }
-=======
-    // For the heap modifications below to be correct, current_ must be the
-    // current top of the heap.
-    assert(current_ == CurrentReverse());
-
-    current_->Prev();
-    if (current_->Valid()) {
-      // current is still valid after the Prev() call above.  Call
-      // replace_top() to restore the heap property.  When the same child
-      // iterator yields a sequence of keys, this is cheap.
-      assert(current_->status().ok());
-      maxHeap_->replace_top(current_);
-    } else {
-      // current stopped being valid, remove it from the heap.
-      considerStatus(current_->status());
-      maxHeap_->pop();
-    }
-    current_ = CurrentReverse();
->>>>>>> 4ea56b1b
   }
 
   virtual Slice key() const override {
