--- conflicted
+++ resolved
@@ -270,17 +270,13 @@
   // if `no_io == true`, we will not try to read filter/index from sst file
   // were they not present in cache yet.
   CachableEntry<FilterBlockReader> GetFilter(
-<<<<<<< HEAD
-      FilePrefetchBuffer* prefetch_buffer = nullptr, bool no_io = false) const;
-
-  // huanchen
- private:
-  
-=======
       const SliceTransform* prefix_extractor = nullptr,
       FilePrefetchBuffer* prefetch_buffer = nullptr, bool no_io = false,
       GetContext* get_context = nullptr) const;
->>>>>>> 4ea56b1b
+
+  // huanchen
+  private:
+	    
   virtual CachableEntry<FilterBlockReader> GetFilter(
       FilePrefetchBuffer* prefetch_buffer, const BlockHandle& filter_blk_handle,
       const bool is_a_filter_partition, bool no_io, GetContext* get_context,
