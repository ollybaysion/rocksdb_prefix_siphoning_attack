//  Copyright (c) 2011-present, Facebook, Inc.  All rights reserved.
//  This source code is licensed under both the GPLv2 (found in the
//  COPYING file in the root directory) and Apache 2.0 License
//  (found in the LICENSE.Apache file in the root directory).
//
// Copyright (c) 2012 The LevelDB Authors. All rights reserved.
// Use of this source code is governed by a BSD-style license that can be
// found in the LICENSE file. See the AUTHORS file for names of contributors.
//
// A filter block is stored near the end of a Table file.  It contains
// filters (e.g., bloom filters) for all data blocks in the table combined
// into a single filter block.
//
// It is a base class for BlockBasedFilter and FullFilter.
// These two are both used in BlockBasedTable. The first one contain filter
// For a part of keys in sst file, the second contain filter for all keys
// in sst file.

#pragma once

#include <memory>
#include <stddef.h>
#include <stdint.h>
#include <string>
#include <vector>
#include "rocksdb/options.h"
#include "rocksdb/slice.h"
#include "rocksdb/slice_transform.h"
#include "rocksdb/table.h"
#include "util/hash.h"
#include "format.h"

namespace rocksdb {

const uint64_t kNotValid = ULLONG_MAX;
class FilterPolicy;

// A FilterBlockBuilder is used to construct all of the filters for a
// particular Table.  It generates a single string which is stored as
// a special block in the Table.
//
// The sequence of calls to FilterBlockBuilder must match the regexp:
//      (StartBlock Add*)* Finish
//
// BlockBased/Full FilterBlock would be called in the same way.
class FilterBlockBuilder {
 public:
  explicit FilterBlockBuilder() {}
  virtual ~FilterBlockBuilder() {}

  virtual bool IsBlockBased() = 0;                    // If is blockbased filter
  virtual void StartBlock(uint64_t block_offset) = 0;  // Start new block filter
  virtual void Add(const Slice& key) = 0;      // Add a key to current filter
  virtual size_t NumAdded() const = 0;         // Number of keys added
  Slice Finish() {                             // Generate Filter
    const BlockHandle empty_handle;
    Status dont_care_status;
    auto ret = Finish(empty_handle, &dont_care_status);
    assert(dont_care_status.ok());
    return ret;
  }
  virtual Slice Finish(const BlockHandle& tmp, Status* status) = 0;

 private:
  // No copying allowed
  FilterBlockBuilder(const FilterBlockBuilder&);
  void operator=(const FilterBlockBuilder&);
};

// A FilterBlockReader is used to parse filter from SST table.
// KeyMayMatch and PrefixMayMatch would trigger filter checking
//
// BlockBased/Full FilterBlock would be called in the same way.
class FilterBlockReader {
 public:
  explicit FilterBlockReader()
      : whole_key_filtering_(true), size_(0), statistics_(nullptr) {}
  explicit FilterBlockReader(size_t s, Statistics* stats,
                             bool _whole_key_filtering)
      : whole_key_filtering_(_whole_key_filtering),
        size_(s),
        statistics_(stats) {}
  virtual ~FilterBlockReader() {}

  virtual bool IsBlockBased() = 0;  // If is blockbased filter
  /**
   * If no_io is set, then it returns true if it cannot answer the query without
   * reading data from disk. This is used in PartitionedFilterBlockReader to
   * avoid reading partitions that are not in block cache already
   *
   * Normally filters are built on only the user keys and the InternalKey is not
   * needed for a query. The index in PartitionedFilterBlockReader however is
   * built upon InternalKey and must be provided via const_ikey_ptr when running
   * queries.
   */
  virtual bool KeyMayMatch(const Slice& key,
                           const SliceTransform* prefix_extractor,
                           uint64_t block_offset = kNotValid,
                           const bool no_io = false,
                           const Slice* const const_ikey_ptr = nullptr) = 0;

  /**
   * no_io and const_ikey_ptr here means the same as in KeyMayMatch
   */
  virtual bool PrefixMayMatch(const Slice& prefix,
                              const SliceTransform* prefix_extractor,
                              uint64_t block_offset = kNotValid,
                              const bool no_io = false,
                              const Slice* const const_ikey_ptr = nullptr) = 0;

<<<<<<< HEAD
  // huanchen
  virtual Slice Seek(const Slice& key, unsigned* bitlen, const bool inclusive,
		     uint64_t block_offset = kNotValid,
		     const bool no_io = false,
		     const Slice* const const_ikey_ptr = nullptr) {
      return Slice();
  }

  // huanchen
  virtual Slice SeekForPrev(const Slice& key, unsigned* bitlen, const bool inclusive,
			    uint64_t block_offset = kNotValid,
			    const bool no_io = false,
			    const Slice* const const_ikey_ptr = nullptr) {
      return Slice();
  }
  
=======
>>>>>>> 4ea56b1b
  virtual size_t ApproximateMemoryUsage() const = 0;
  virtual size_t size() const { return size_; }
  virtual Statistics* statistics() const { return statistics_; }

  bool whole_key_filtering() const { return whole_key_filtering_; }

  // convert this object to a human readable form
  virtual std::string ToString() const {
    std::string error_msg("Unsupported filter \n");
    return error_msg;
  }

  virtual void CacheDependencies(bool /*pin*/,
                                 const SliceTransform* /*prefix_extractor*/) {}

  virtual bool RangeMayExist(
      const Slice* /*iterate_upper_bound*/, const Slice& user_key,
      const SliceTransform* prefix_extractor,
      const Comparator* /*comparator*/, const Slice* const const_ikey_ptr,
      bool* filter_checked, bool /*need_upper_bound_check*/) {
    *filter_checked = true;
    Slice prefix = prefix_extractor->Transform(user_key);
    return PrefixMayMatch(prefix, prefix_extractor, kNotValid, false,
                          const_ikey_ptr);
  }

 protected:
  bool whole_key_filtering_;

 private:
  // No copying allowed
  FilterBlockReader(const FilterBlockReader&);
  void operator=(const FilterBlockReader&);
  size_t size_;
  Statistics* statistics_;
  int level_ = -1;
};

}  // namespace rocksdb<|MERGE_RESOLUTION|>--- conflicted
+++ resolved
@@ -108,7 +108,6 @@
                               const bool no_io = false,
                               const Slice* const const_ikey_ptr = nullptr) = 0;
 
-<<<<<<< HEAD
   // huanchen
   virtual Slice Seek(const Slice& key, unsigned* bitlen, const bool inclusive,
 		     uint64_t block_offset = kNotValid,
@@ -125,8 +124,6 @@
       return Slice();
   }
   
-=======
->>>>>>> 4ea56b1b
   virtual size_t ApproximateMemoryUsage() const = 0;
   virtual size_t size() const { return size_; }
   virtual Statistics* statistics() const { return statistics_; }
